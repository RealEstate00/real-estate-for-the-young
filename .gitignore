--- conflicted
+++ resolved
@@ -159,11 +159,8 @@
 
 # Environments
 .env
-<<<<<<< HEAD
 .venv/
-=======
 .venv
->>>>>>> a2326acb
 env/
 venv/
 ENV/
@@ -237,7 +234,6 @@
 # 크롤링 엑셀 파일
 
 # data outputs // 크롤링 파일 제외
-<<<<<<< HEAD
 backend/data/normalized/
 backend/data/raw/
 
@@ -246,12 +242,6 @@
 !backend/data/*/example.*
 
 *.csv
-=======
-data/
-!data/sample/**
-
-
->>>>>>> a2326acb
 
 # Windows shortcuts
 *.lnk
